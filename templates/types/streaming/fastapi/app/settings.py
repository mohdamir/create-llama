--- conflicted
+++ resolved
@@ -121,7 +121,14 @@
     model_name = f"models/{os.getenv('MODEL')}"
     embed_model_name = f"models/{os.getenv('EMBEDDING_MODEL')}"
 
-<<<<<<< HEAD
+    Settings.llm = Gemini(model=model_name)
+    Settings.embed_model = GeminiEmbedding(model_name=embed_model_name)
+
+    embed_model_map: Dict[str, str] = {
+        "embedding-001": "models/embedding-001",
+        "text-embedding-004": "models/text-embedding-004",
+    }
+
     Settings.llm = Gemini(model=model_map[os.getenv("MODEL")])
     Settings.embed_model = GeminiEmbedding(
         model_name=embed_model_map[os.getenv("EMBEDDING_MODEL")]
@@ -145,7 +152,3 @@
     )
     Settings.chunk_size = int(os.getenv("CHUNK_SIZE", "1024"))
     Settings.chunk_overlap = int(os.getenv("CHUNK_OVERLAP", "20"))
-=======
-    Settings.llm = Gemini(model=model_name)
-    Settings.embed_model = GeminiEmbedding(model_name=embed_model_name)
->>>>>>> 9c9decbb
