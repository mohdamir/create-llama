import os
from typing import Dict
from llama_index.core.settings import Settings


def init_settings():
    model_provider = os.getenv("MODEL_PROVIDER")
<<<<<<< HEAD
    if model_provider == "openai":
        init_openai()
    elif model_provider == "ollama":
        init_ollama()
    elif model_provider == "anthropic":
        init_anthropic()
    elif model_provider == "gemini":
        init_gemini()
    elif model_provider == "llmhub":
        init_llmhub()
    else:
        raise ValueError(f"Invalid model provider: {model_provider}")
=======
    match model_provider:
        case "openai":
            init_openai()
        case "ollama":
            init_ollama()
        case "anthropic":
            init_anthropic()
        case "gemini":
            init_gemini()
        case "azure-openai":
            init_azure_openai()
        case _:
            raise ValueError(f"Invalid model provider: {model_provider}")
>>>>>>> 9112d080
    Settings.chunk_size = int(os.getenv("CHUNK_SIZE", "1024"))
    Settings.chunk_overlap = int(os.getenv("CHUNK_OVERLAP", "20"))


def init_ollama():
    from llama_index.llms.ollama import Ollama
    from llama_index.embeddings.ollama import OllamaEmbedding

    base_url = os.getenv("OLLAMA_BASE_URL") or "http://127.0.0.1:11434"
    Settings.embed_model = OllamaEmbedding(
        base_url=base_url,
        model_name=os.getenv("EMBEDDING_MODEL"),
    )
    Settings.llm = Ollama(base_url=base_url, model=os.getenv("MODEL"))


def init_openai():
    from llama_index.llms.openai import OpenAI
    from llama_index.embeddings.openai import OpenAIEmbedding
    from llama_index.core.constants import DEFAULT_TEMPERATURE

    max_tokens = os.getenv("LLM_MAX_TOKENS")
    config = {
        "model": os.getenv("MODEL"),
        "temperature": float(os.getenv("LLM_TEMPERATURE", DEFAULT_TEMPERATURE)),
        "max_tokens": int(max_tokens) if max_tokens is not None else None,
    }
    Settings.llm = OpenAI(**config)

    dimensions = os.getenv("EMBEDDING_DIM")
    config = {
        "model": os.getenv("EMBEDDING_MODEL"),
        "dimensions": int(dimensions) if dimensions is not None else None,
    }
    Settings.embed_model = OpenAIEmbedding(**config)


def init_azure_openai():
    from llama_index.llms.azure_openai import AzureOpenAI
    from llama_index.embeddings.azure_openai import AzureOpenAIEmbedding
    from llama_index.core.constants import DEFAULT_TEMPERATURE

    llm_deployment = os.getenv("AZURE_OPENAI_LLM_DEPLOYMENT")
    embedding_deployment = os.getenv("AZURE_OPENAI_EMBEDDING_DEPLOYMENT")
    max_tokens = os.getenv("LLM_MAX_TOKENS")
    api_key = os.getenv("AZURE_OPENAI_API_KEY")
    llm_config = {
        "api_key": api_key,
        "deployment_name": llm_deployment,
        "model": os.getenv("MODEL"),
        "temperature": float(os.getenv("LLM_TEMPERATURE", DEFAULT_TEMPERATURE)),
        "max_tokens": int(max_tokens) if max_tokens is not None else None,
    }
    Settings.llm = AzureOpenAI(**llm_config)

    dimensions = os.getenv("EMBEDDING_DIM")
    embedding_config = {
        "api_key": api_key,
        "deployment_name": embedding_deployment,
        "model": os.getenv("EMBEDDING_MODEL"),
        "dimensions": int(dimensions) if dimensions is not None else None,
    }
    Settings.embed_model = AzureOpenAIEmbedding(**embedding_config)


def init_anthropic():
    from llama_index.llms.anthropic import Anthropic
    from llama_index.embeddings.huggingface import HuggingFaceEmbedding

    model_map: Dict[str, str] = {
        "claude-3-opus": "claude-3-opus-20240229",
        "claude-3-sonnet": "claude-3-sonnet-20240229",
        "claude-3-haiku": "claude-3-haiku-20240307",
        "claude-2.1": "claude-2.1",
        "claude-instant-1.2": "claude-instant-1.2",
    }

    embed_model_map: Dict[str, str] = {
        "all-MiniLM-L6-v2": "sentence-transformers/all-MiniLM-L6-v2",
        "all-mpnet-base-v2": "sentence-transformers/all-mpnet-base-v2",
    }

    Settings.llm = Anthropic(model=model_map[os.getenv("MODEL")])
    Settings.embed_model = HuggingFaceEmbedding(
        model_name=embed_model_map[os.getenv("EMBEDDING_MODEL")]
    )


def init_gemini():
    from llama_index.llms.gemini import Gemini
    from llama_index.embeddings.gemini import GeminiEmbedding

    model_map: Dict[str, str] = {
        "gemini-1.5-pro-latest": "models/gemini-1.5-pro-latest",
        "gemini-pro": "models/gemini-pro",
        "gemini-pro-vision": "models/gemini-pro-vision",
    }

    embed_model_map: Dict[str, str] = {
        "embedding-001": "models/embedding-001",
        "text-embedding-004": "models/text-embedding-004",
    }

    Settings.llm = Gemini(model=model_map[os.getenv("MODEL")])
    Settings.embed_model = GeminiEmbedding(
        model_name=embed_model_map[os.getenv("EMBEDDING_MODEL")]
    )

def init_llmhub():
    from llmhub import TSIEmbedding
    from llmhub import llm_config_from_env
    from llmhub import embedding_config_from_env
    from llama_index.llms.openai_like import OpenAILike

    llm_configs = llm_config_from_env()
    embedding_configs = embedding_config_from_env()

    Settings.embed_model = TSIEmbedding(**embedding_configs)
    Settings.llm = OpenAILike(
        **llm_configs,
        is_chat_model=True,
        is_function_calling_model=False,
        context_window=4096,
    )
    Settings.chunk_size = int(os.getenv("CHUNK_SIZE", "1024"))
    Settings.chunk_overlap = int(os.getenv("CHUNK_OVERLAP", "20"))
<|MERGE_RESOLUTION|>--- conflicted
+++ resolved
@@ -5,20 +5,6 @@
 
 def init_settings():
     model_provider = os.getenv("MODEL_PROVIDER")
-<<<<<<< HEAD
-    if model_provider == "openai":
-        init_openai()
-    elif model_provider == "ollama":
-        init_ollama()
-    elif model_provider == "anthropic":
-        init_anthropic()
-    elif model_provider == "gemini":
-        init_gemini()
-    elif model_provider == "llmhub":
-        init_llmhub()
-    else:
-        raise ValueError(f"Invalid model provider: {model_provider}")
-=======
     match model_provider:
         case "openai":
             init_openai()
@@ -30,9 +16,11 @@
             init_gemini()
         case "azure-openai":
             init_azure_openai()
+        case "llmhub":
+            init_llmhub()
         case _:
             raise ValueError(f"Invalid model provider: {model_provider}")
->>>>>>> 9112d080
+
     Settings.chunk_size = int(os.getenv("CHUNK_SIZE", "1024"))
     Settings.chunk_overlap = int(os.getenv("CHUNK_OVERLAP", "20"))
 
